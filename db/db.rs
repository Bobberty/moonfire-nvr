--- conflicted
+++ resolved
@@ -65,11 +65,6 @@
 use hashlink::LinkedHashMap;
 use itertools::Itertools;
 use log::{error, info, trace};
-<<<<<<< HEAD
-use lru_cache::LruCache;
-=======
-use openssl::hash;
->>>>>>> 642eb4f6
 use parking_lot::{Mutex,MutexGuard};
 use protobuf::prelude::MessageField;
 use rusqlite::{named_params, params};
@@ -343,9 +338,9 @@
     /// prunes days with 0 recordings.
     pub recordings: i64,
 
-    /// The total duration recorded on this day. This can be 0; because frames' durations are taken
-    /// from the time of the next frame, a recording that ends unexpectedly after a single frame
-    /// will have 0 duration of that frame and thus the whole recording.
+    /// The total wall duration recorded on this day. This can be 0; because frames' durations are
+    /// taken from the time of the next frame, a recording that ends unexpectedly after a single
+    /// frame will have 0 duration of that frame and thus the whole recording.
     pub duration: recording::Duration,
 }
 
@@ -653,7 +648,7 @@
         let mut days = self.committed_days.clone();
         for u in &self.uncommitted {
             let l = u.lock();
-            adjust_days(l.start .. l.start + recording::Duration(i64::from(l.duration_90k)),
+            adjust_days(l.start .. l.start + recording::Duration(i64::from(l.wall_duration_90k)),
                         1, &mut days);
         }
         days
@@ -1638,17 +1633,11 @@
                 bytes_to_add: 0,
                 fs_bytes_to_add: 0,
                 duration: recording::Duration(0),
-<<<<<<< HEAD
-                days: BTreeMap::new(),
+                committed_days: BTreeMap::new(),
                 cum_recordings: row.get(7)?,
                 cum_media_duration: recording::Duration(row.get(8)?),
                 cum_runs: row.get(9)?,
                 record: row.get(10)?,
-=======
-                committed_days: BTreeMap::new(),
-                next_recording_id: row.get(7)?,
-                record: row.get(8)?,
->>>>>>> 642eb4f6
                 uncommitted: VecDeque::new(),
                 synced_recordings: 0,
                 on_live_segment: Vec::new(),
